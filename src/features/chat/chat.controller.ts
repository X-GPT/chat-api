--- conflicted
+++ resolved
@@ -44,7 +44,6 @@
 				chatKey,
 				collectionId,
 				summaryId,
-<<<<<<< HEAD
 				protectedFetchOptions,
 				logger,
 			),
@@ -54,6 +53,11 @@
 					collectionId,
 					summaryId,
 					memberCode: config.memberCode,
+					scope: summaryId
+						? "document"
+						: collectionId
+							? "collection"
+							: "general",
 					size: 1000,
 				},
 				protectedFetchOptions,
@@ -65,16 +69,6 @@
 	console.debug({
 		summaryFileMetadata,
 	});
-=======
-				memberCode,
-				size: 1000,
-				scope: summaryId ? "document" : collectionId ? "collection" : "general",
-			},
-			{},
-			logger,
-		),
-	]);
->>>>>>> de6509ae
 
 	const contextChatData = chatContext.chatData;
 	const resolvedMemberCode =
